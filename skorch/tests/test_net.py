"""Tests for net.py"""

from functools import partial
import pickle
from unittest.mock import Mock
from unittest.mock import patch

import numpy as np
import pytest
from sklearn.metrics import accuracy_score
from sklearn.model_selection import GridSearchCV
from sklearn.pipeline import Pipeline
from sklearn.preprocessing import StandardScaler
from sklearn.base import clone
import torch
from torch import nn
import torch.nn.functional as F

from skorch.utils import to_numpy
from skorch.utils import is_torch_data_type


torch.manual_seed(0)


class MyClassifier(nn.Module):
    """Simple classification module.

    We cannot use the module fixtures from conftest because they are
    not pickleable.

    """
    def __init__(self, num_units=10, nonlin=F.relu):
        super(MyClassifier, self).__init__()

        self.dense0 = nn.Linear(20, num_units)
        self.nonlin = nonlin
        self.dropout = nn.Dropout(0.5)
        self.dense1 = nn.Linear(num_units, 10)
        self.output = nn.Linear(10, 2)

    # pylint: disable=arguments-differ
    def forward(self, X):
        X = self.nonlin(self.dense0(X))
        X = self.dropout(X)
        X = self.nonlin(self.dense1(X))
        X = F.softmax(self.output(X), dim=-1)
        return X


# pylint: disable=too-many-public-methods
class TestNeuralNet:
    @pytest.fixture(scope='module')
    def data(self, classifier_data):
        return classifier_data

    @pytest.fixture(scope='module')
    def dummy_callback(self):
        from skorch.callbacks import Callback
        cb = Mock(spec=Callback)
        # make dummy behave like an estimator
        cb.get_params.return_value = {}
        cb.set_params = lambda **kwargs: cb
        return cb

    @pytest.fixture(scope='module')
    def module_cls(self):
        return MyClassifier

    @pytest.fixture(scope='module')
    def net_cls(self):
        from skorch.net import NeuralNetClassifier
        return NeuralNetClassifier

    @pytest.fixture
    def dataset_cls(self):
        from skorch.dataset import Dataset
        return Dataset

    @pytest.fixture(scope='module')
    def net(self, net_cls, module_cls, dummy_callback):
        return net_cls(
            module_cls,
            callbacks=[('dummy', dummy_callback)],
            max_epochs=10,
            lr=0.1,
        )

    @pytest.fixture(scope='module')
    def pipe(self, net):
        return Pipeline([
            ('scale', StandardScaler()),
            ('net', net),
        ])

    @pytest.fixture(scope='module')
    def net_fit(self, net, data):
        # Careful, don't call additional fits on this, since that would have
        # side effects on other tests.
        X, y = data
        return net.fit(X, y)

    @pytest.fixture
    def net_pickleable(self, net_fit):
        """NeuralNet instance that removes callbacks that are not
        pickleable.

        """
        # callback fixture not pickleable, remove it
        callbacks = net_fit.callbacks
        net_fit.callbacks = []
        callbacks_ = net_fit.callbacks_
        # remove mock callback
        net_fit.callbacks_ = [(n, cb) for n, cb in net_fit.callbacks_
                              if not isinstance(cb, Mock)]
        net_clone = clone(net_fit)
        net_fit.callbacks = callbacks
        net_fit.callbacks_ = callbacks_
        return net_clone

    def test_net_init_one_unknown_argument(self, net_cls, module_cls):
        with pytest.raises(TypeError) as e:
            net_cls(module_cls, unknown_arg=123)

        expected = ("__init__() got unexpected argument(s) unknown_arg."
                    "Either you made a typo, or you added new arguments "
                    "in a subclass; if that is the case, the subclass "
                    "should deal with the new arguments explicitely.")
        assert e.value.args[0] == expected

    def test_net_init_two_unknown_argument(self, net_cls, module_cls):
        with pytest.raises(TypeError) as e:
            net_cls(module_cls, lr=0.1, mxa_epochs=5,
                    warm_start=False, bathc_size=20)

        expected = ("__init__() got unexpected argument(s) "
                    "mxa_epochs, bathc_size."
                    "Either you made a typo, or you added new arguments "
                    "in a subclass; if that is the case, the subclass "
                    "should deal with the new arguments explicitely.")
        assert e.value.args[0] == expected

    def test_fit(self, net_fit):
        # fitting does not raise anything
        pass

    def test_net_learns(self, net_fit, data):
        X, y = data
        y_pred = net_fit.predict(X)
        assert accuracy_score(y, y_pred) > 0.65

    def test_forward(self, net_fit, data):
        X = data[0]
        n = len(X)
        y_forward = net_fit.forward(X)

        assert is_torch_data_type(y_forward)
        # Expecting (number of samples, number of output units)
        assert y_forward.shape == (n, 2)

        y_proba = net_fit.predict_proba(X)
        assert np.allclose(to_numpy(y_forward), y_proba)

    def test_forward_device_cpu(self, net_fit, data):
        X = data[0]

        # CPU by default
        y_forward = net_fit.forward(X)
        assert isinstance(X, np.ndarray)
        assert not y_forward.is_cuda

        y_forward = net_fit.forward(X, device='cpu')
        assert isinstance(X, np.ndarray)
        assert not y_forward.is_cuda

    @pytest.mark.skipif(not torch.cuda.is_available(), reason="no cuda device")
    def test_forward_device_gpu(self, net_fit, data):
        X = data[0]
        y_forward = net_fit.forward(X, device='cuda:0')
        assert isinstance(X, np.ndarray)
        assert y_forward.is_cuda

    def test_predict_and_predict_proba(self, net_fit, data):
        X = data[0]

        y_proba = net_fit.predict_proba(X)
        assert np.allclose(y_proba.sum(1), 1, rtol=1e-7)

        y_pred = net_fit.predict(X)
        assert np.allclose(np.argmax(y_proba, 1), y_pred, rtol=1e-7)

    def test_dropout(self, net_fit, data):
        # Note: does not test that dropout is really active during
        # training.
        X = data[0]

        # check that dropout not active by default
        y_proba = to_numpy(net_fit.forward(X))
        y_proba2 = to_numpy(net_fit.forward(X))
        assert np.allclose(y_proba, y_proba2, rtol=1e-7)

        # check that dropout can be activated
        y_proba = to_numpy(net_fit.forward(X, training=True))
        y_proba2 = to_numpy(net_fit.forward(X, training=True))
        assert not np.allclose(y_proba, y_proba2, rtol=1e-7)

    def test_pickle_save_load(self, net_pickleable, data, tmpdir):
        X, y = data
        score_before = accuracy_score(y, net_pickleable.predict(X))

        p = tmpdir.mkdir('skorch').join('testmodel.pkl')
        with open(str(p), 'wb') as f:
            pickle.dump(net_pickleable, f)
        del net_pickleable
        with open(str(p), 'rb') as f:
            net_new = pickle.load(f)

        score_after = accuracy_score(y, net_new.predict(X))
        assert np.isclose(score_after, score_before)

    @pytest.mark.parametrize('device', ['cpu', 'cuda'])
    def test_device_torch_device(self, net_cls, module_cls, device):
        # Check if native torch.device works as well.
        if device.startswith('cuda') and not torch.cuda.is_available():
            pytest.skip()
        net = net_cls(module=module_cls, device=torch.device(device))
        net = net.initialize()
        assert net.module_.dense0.weight.device.type.startswith(device)

    @pytest.mark.skipif(not torch.cuda.is_available(), reason="no cuda device")
    def test_pickle_save_load_cuda_intercompatibility(
            self, net_cls, module_cls, tmpdir):
        from skorch.exceptions import DeviceWarning

        net = net_cls(module=module_cls, device='cuda').initialize()

        p = tmpdir.mkdir('skorch').join('testmodel.pkl')
        with open(str(p), 'wb') as f:
            pickle.dump(net, f)
        del net

        with patch('torch.cuda.is_available', lambda *_: False):
            with pytest.warns(DeviceWarning) as w:
                with open(str(p), 'rb') as f:
                    m = pickle.load(f)

        # The loaded model should not use CUDA anymore as it
        # already knows CUDA is not available.
        assert m.device == 'cpu'

        assert len(w.list) == 1  # only 1 warning
        assert w.list[0].message.args[0] == (
            'Model configured to use CUDA but no CUDA '
            'devices available. Loading on CPU instead.')

    def test_pickle_save_and_load_uninitialized(
            self, net_cls, module_cls, tmpdir):
        net = net_cls(module_cls)
        p = tmpdir.mkdir('skorch').join('testmodel.pkl')
        with open(str(p), 'wb') as f:
            # does not raise
            pickle.dump(net, f)
        with open(str(p), 'rb') as f:
            pickle.load(f)

    def test_save_load_state_dict_file(
            self, net_cls, module_cls, net_fit, data, tmpdir):
        net = net_cls(module_cls).initialize()
        X, y = data

        score_before = accuracy_score(y, net_fit.predict(X))
        score_untrained = accuracy_score(y, net.predict(X))
        assert not np.isclose(score_before, score_untrained)

        p = tmpdir.mkdir('skorch').join('testmodel.pkl')
        with open(str(p), 'wb') as f:
            net_fit.save_params(f)
        del net_fit
        with open(str(p), 'rb') as f:
            net.load_params(f)

        score_after = accuracy_score(y, net.predict(X))
        assert np.isclose(score_after, score_before)

    def test_save_load_state_dict_str(
            self, net_cls, module_cls, net_fit, data, tmpdir):
        net = net_cls(module_cls).initialize()
        X, y = data

        score_before = accuracy_score(y, net_fit.predict(X))
        score_untrained = accuracy_score(y, net.predict(X))
        assert not np.isclose(score_before, score_untrained)

        p = tmpdir.mkdir('skorch').join('testmodel.pkl')
        net_fit.save_params(str(p))
        del net_fit
        net.load_params(str(p))

        score_after = accuracy_score(y, net.predict(X))
        assert np.isclose(score_after, score_before)

    def test_save_state_dict_not_init(
            self, net_cls, module_cls, tmpdir):
        from skorch.exceptions import NotInitializedError

        net = net_cls(module_cls)
        p = tmpdir.mkdir('skorch').join('testmodel.pkl')

        with pytest.raises(NotInitializedError) as exc:
            net.save_params(str(p))
        expected = ("Cannot save parameters of an un-initialized model. "
                    "Please initialize first by calling .initialize() "
                    "or by fitting the model with .fit(...).")
        assert exc.value.args[0] == expected

    def test_load_state_dict_not_init(
            self, net_cls, module_cls, tmpdir):
        from skorch.exceptions import NotInitializedError

        net = net_cls(module_cls)
        p = tmpdir.mkdir('skorch').join('testmodel.pkl')

        with pytest.raises(NotInitializedError) as exc:
            net.load_params(str(p))
        expected = ("Cannot load parameters of an un-initialized model. "
                    "Please initialize first by calling .initialize() "
                    "or by fitting the model with .fit(...).")
        assert exc.value.args[0] == expected

    @pytest.mark.skipif(not torch.cuda.is_available(), reason="no cuda device")
    def test_save_load_state_cuda_intercompatibility(
            self, net_cls, module_cls, tmpdir):
        net = net_cls(module_cls, device='cuda').initialize()

        p = tmpdir.mkdir('skorch').join('testmodel.pkl')
        net.save_params(str(p))

        with patch('torch.cuda.is_available', lambda *_: False):
            with pytest.warns(ResourceWarning) as w:
                net.load_params(str(p))

        assert w.list[0].message.args[0] == (
            'Model configured to use CUDA but no CUDA '
            'devices available. Loading on CPU instead.')

    @pytest.mark.parametrize('method, call_count', [
        ('on_train_begin', 1),
        ('on_train_end', 1),
        ('on_epoch_begin', 10),
        ('on_epoch_end', 10),
        # by default: 80/20 train/valid split
        ('on_batch_begin', (800 // 128 + 1) * 10 + (200 // 128 + 1) * 10),
        ('on_batch_end', (800 // 128 + 1) * 10 + (200 // 128 + 1) * 10),
    ])
    def test_callback_is_called(self, net_fit, method, call_count):
        # callback -2 is the mocked callback
        method = getattr(net_fit.callbacks_[-2][1], method)
        assert method.call_count == call_count
        assert method.call_args_list[0][0][0] is net_fit

    def test_history_correct_shape(self, net_fit):
        assert len(net_fit.history) == net_fit.max_epochs

    def test_history_default_keys(self, net_fit):
        expected_keys = {
            'train_loss', 'valid_loss', 'epoch', 'dur', 'batches', 'valid_acc'}
        for row in net_fit.history:
            assert expected_keys.issubset(row)

    def test_history_is_filled(self, net_fit):
        assert len(net_fit.history) == net_fit.max_epochs

    def test_set_params_works(self, net, data):
        X, y = data
        net.fit(X, y)

        assert net.module_.dense0.out_features == 10
        assert net.module_.dense1.in_features == 10
        assert net.module_.nonlin is F.relu
        assert np.isclose(net.lr, 0.1)

        net.set_params(
            module__num_units=20,
            module__nonlin=F.tanh,
            lr=0.2,
        )
        net.fit(X, y)

        assert net.module_.dense0.out_features == 20
        assert net.module_.dense1.in_features == 20
        assert net.module_.nonlin is F.tanh
        assert np.isclose(net.lr, 0.2)

    def test_set_params_then_initialize_remembers_param(
            self, net_cls, module_cls):
        net = net_cls(module_cls)

        # net does not 'forget' that params were set
        assert net.verbose != 123
        net.set_params(verbose=123)
        assert net.verbose == 123
        net.initialize()
        assert net.verbose == 123

    def test_set_params_on_callback_then_initialize_remembers_param(
            self, net_cls, module_cls):
        net = net_cls(module_cls).initialize()

        # net does not 'forget' that params were set
        assert dict(net.callbacks_)['print_log'].sink is print
        net.set_params(callbacks__print_log__sink=123)
        assert dict(net.callbacks_)['print_log'].sink == 123
        net.initialize()
        assert dict(net.callbacks_)['print_log'].sink == 123

    def test_changing_model_reinitializes_optimizer(self, net, data):
        # The idea is that we change the model using `set_params` to
        # add parameters. Since the optimizer depends on the model
        # parameters it needs to be reinitialized.
        X, y = data

        net.set_params(module__nonlin=F.relu)
        net.fit(X, y)

        net.set_params(module__nonlin=nn.PReLU())
        assert isinstance(net.module_.nonlin, nn.PReLU)
        d1 = net.module_.nonlin.weight.data.clone().cpu().numpy()

        # make sure that we do not initialize again by making sure that
        # the network is initialized and by using partial_fit.
        assert net.initialized_
        net.partial_fit(X, y)
        d2 = net.module_.nonlin.weight.data.clone().cpu().numpy()

        # all newly introduced parameters should have been trained (changed)
        # by the optimizer after 10 epochs.
        assert (abs(d2 - d1) > 1e-05).all()

    def test_setting_optimizer_needs_model(self, net_cls, module_cls):
        net = net_cls(module_cls)
        assert not hasattr(net, 'module_')
        # should not break
        net.set_params(optimizer=torch.optim.SGD)

    def test_optimizer_param_groups(self, net_cls, module_cls):
        net = net_cls(
            module_cls,
            optimizer__param_groups=[
                ('dense1.*', {'lr': 0.1}),
                ('dense*.*', {'lr': 0.5}),
            ],
        )
        net.initialize()

        # two custom (dense0, dense1), one default with the rest of the
        # parameters (output).
        assert len(net.optimizer_.param_groups) == 3
        assert net.optimizer_.param_groups[0]['lr'] == 0.1
        assert net.optimizer_.param_groups[1]['lr'] == 0.5
        assert net.optimizer_.param_groups[2]['lr'] == net.lr

    def test_module_params_in_init(self, net_cls, module_cls, data):
        X, y = data

        net = net_cls(
            module=module_cls,
            module__num_units=20,
            module__nonlin=F.tanh,
        )
        net.fit(X, y)

        assert net.module_.dense0.out_features == 20
        assert net.module_.dense1.in_features == 20
        assert net.module_.nonlin is F.tanh

    def test_module_initialized_with_partial_module(self, net_cls, module_cls):
        net = net_cls(partial(module_cls, num_units=123))
        net.initialize()
        assert net.module_.dense0.out_features == 123

    def test_criterion_init_with_params(self, net_cls, module_cls):
        mock = Mock()
        net = net_cls(module_cls, criterion=mock, criterion__spam='eggs')
        net.initialize()
        assert mock.call_count == 1
        assert mock.call_args_list[0][1]['spam'] == 'eggs'

    def test_criterion_set_params(self, net_cls, module_cls):
        mock = Mock()
        net = net_cls(module_cls, criterion=mock)
        net.initialize()
        net.set_params(criterion__spam='eggs')
        assert mock.call_count == 2
        assert mock.call_args_list[1][1]['spam'] == 'eggs'

    def test_callback_with_name_init_with_params(self, net_cls, module_cls):
        mock = Mock()
        net = net_cls(
            module_cls,
            criterion=Mock(),
            callbacks=[('cb0', mock)],
            callbacks__cb0__spam='eggs',
        )
        net.initialize()
        assert mock.initialize.call_count == 1
        assert mock.set_params.call_args_list[0][1]['spam'] == 'eggs'

    def test_callback_set_params(self, net_cls, module_cls):
        mock = Mock()
        net = net_cls(
            module_cls,
            criterion=Mock(),
            callbacks=[('cb0', mock)],
        )
        net.initialize()
        net.set_params(callbacks__cb0__spam='eggs')
        assert mock.initialize.call_count == 2  # callbacks are re-initialized
        assert mock.set_params.call_args_list[-1][1]['spam'] == 'eggs'

    def test_callback_name_collides_with_default(self, net_cls, module_cls):
        net = net_cls(module_cls, callbacks=[('train_loss', Mock())])

        with pytest.raises(ValueError) as exc:
            net.initialize()
        expected = "The callback name 'train_loss' appears more than once."
        assert str(exc.value) == expected

    def test_callback_same_name_twice(self, net_cls, module_cls):
        callbacks = [('cb0', Mock()),
                     ('cb1', Mock()),
                     ('cb0', Mock())]
        net = net_cls(module_cls, callbacks=callbacks)

        with pytest.raises(ValueError) as exc:
            net.initialize()
        expected = "The callback name 'cb0' appears more than once."
        assert str(exc.value) == expected

    def test_callback_same_inferred_name_twice(self, net_cls, module_cls):
        cb0 = Mock()
        cb1 = Mock()
        cb0.__class__.__name__ = 'some-name'
        cb1.__class__.__name__ = 'some-name'
        net = net_cls(module_cls, callbacks=[cb0, cb1])

        with pytest.raises(ValueError) as exc:
            net.initialize()
        expected = "The callback name 'some-name' appears more than once."
        assert str(exc.value) == expected

    def test_in_sklearn_pipeline(self, pipe, data):
        X, y = data
        pipe.fit(X, y)
        pipe.predict(X)
        pipe.predict_proba(X)
        pipe.set_params(net__module__num_units=20)

    def test_grid_search_works(self, net_cls, module_cls, data):
        net = net_cls(module_cls)
        X, y = data
        params = {
            'lr': [0.01, 0.02],
            'max_epochs': [10, 20],
            'module__num_units': [10, 20],
        }
        gs = GridSearchCV(net, params, refit=True, cv=3, scoring='accuracy')
        gs.fit(X[:100], y[:100])  # for speed
        print(gs.best_score_, gs.best_params_)

    def test_change_get_loss(self, net_cls, module_cls, data):
        from skorch.utils import to_tensor

        class MyNet(net_cls):
            # pylint: disable=unused-argument
            def get_loss(self, y_pred, y_true, X=None, training=False):
                y_true = to_tensor(y_true, device='cpu')
                loss_a = torch.abs(y_true.float() - y_pred[:, 1]).mean()
                loss_b = ((y_true.float() - y_pred[:, 1]) ** 2).mean()
                if training:
                    self.history.record_batch('loss_a', to_numpy(loss_a))
                    self.history.record_batch('loss_b', to_numpy(loss_b))
                return loss_a + loss_b

        X, y = data
        net = MyNet(module_cls, max_epochs=1)
        net.fit(X, y)

        diffs = []
        all_losses = net.history[
            -1, 'batches', :, ('train_loss', 'loss_a', 'loss_b')]
        diffs = [total - a - b for total, a, b in all_losses]
        assert np.allclose(diffs, 0, atol=1e-7)

    def test_net_no_valid(self, net_cls, module_cls, data):
        net = net_cls(
            module_cls,
            max_epochs=10,
            lr=0.1,
            train_split=None,
        )
        X, y = data
        net.fit(X, y)
        assert net.history[:, 'train_loss']
        with pytest.raises(KeyError):
            # pylint: disable=pointless-statement
            net.history[:, 'valid_loss']

    @pytest.mark.skipif(not torch.cuda.is_available(), reason="no cuda device")
    def test_use_cuda_on_model(self, net_cls, module_cls):
        net_cuda = net_cls(module_cls, device='cuda')
        net_cuda.initialize()
        net_cpu = net_cls(module_cls, device='cpu')
        net_cpu.initialize()

        cpu_tensor = net_cpu.module_.dense0.weight.data
        assert isinstance(cpu_tensor, torch.FloatTensor)

        gpu_tensor = net_cuda.module_.dense0.weight.data
        assert isinstance(gpu_tensor, torch.cuda.FloatTensor)

    def test_get_params_works(self, net_cls, module_cls):
        from skorch.callbacks import EpochScoring

        net = net_cls(
            module_cls, callbacks=[('myscore', EpochScoring('myscore'))])

        params = net.get_params(deep=True)
        # test a couple of expected parameters
        assert 'verbose' in params
        assert 'module' in params
        assert 'callbacks' in params
        assert 'callbacks__print_log__sink' in params
        # not yet initialized
        assert 'callbacks__myscore__scoring' not in params

        net.initialize()
        params = net.get_params(deep=True)
        # now initialized
        assert 'callbacks__myscore__scoring' in params

    @pytest.mark.xfail
    def test_get_params_with_uninit_callbacks(self, net_cls, module_cls):
        from skorch.callbacks import EpochTimer

        net = net_cls(
            module_cls,
            callbacks=[EpochTimer, ('other_timer', EpochTimer)],
        )
        # none of this raises an exception
        net = clone(net)
        net.get_params()
        net.initialize()
        net.get_params()

    def test_with_initialized_module(self, net_cls, module_cls, data):
        X, y = data
        net = net_cls(module_cls(), max_epochs=1)
        net.fit(X, y)

    def test_with_initialized_module_other_params(
            self, net_cls, module_cls, data, capsys):
        X, y = data
        net = net_cls(module_cls(), max_epochs=1, module__num_units=123)
        net.fit(X, y)
        weight = net.module_.dense0.weight.data
        assert weight.shape[0] == 123

        stdout = capsys.readouterr()[0]
        assert "Re-initializing module!" in stdout

    def test_with_initialized_module_non_default(
            self, net_cls, module_cls, data, capsys):
        X, y = data
        net = net_cls(module_cls(num_units=123), max_epochs=1)
        net.fit(X, y)
        weight = net.module_.dense0.weight.data
        assert weight.shape[0] == 123

        stdout = capsys.readouterr()[0]
        assert "Re-initializing module!" not in stdout

    def test_with_initialized_module_partial_fit(
            self, net_cls, module_cls, data, capsys):
        X, y = data
        module = module_cls(num_units=123)
        net = net_cls(module, max_epochs=0)
        net.partial_fit(X, y)

        for p0, p1 in zip(module.parameters(), net.module_.parameters()):
            assert p0.data.shape == p1.data.shape
            assert (p0 == p1).data.all()

        stdout = capsys.readouterr()[0]
        assert "Re-initializing module!" not in stdout

    def test_with_initialized_module_warm_start(
            self, net_cls, module_cls, data, capsys):
        X, y = data
        module = module_cls(num_units=123)
        net = net_cls(module, max_epochs=0, warm_start=True)
        net.partial_fit(X, y)

        for p0, p1 in zip(module.parameters(), net.module_.parameters()):
            assert p0.data.shape == p1.data.shape
            assert (p0 == p1).data.all()

        stdout = capsys.readouterr()[0]
        assert "Re-initializing module!" not in stdout

    def test_with_initialized_sequential(self, net_cls, data, capsys):
        X, y = data
        module = nn.Sequential(
            nn.Linear(X.shape[1], 10),
            nn.ReLU(),
            nn.Linear(10, 2),
            nn.Softmax(dim=-1),
        )
        net = net_cls(module, max_epochs=1)
        net.fit(X, y)

        stdout = capsys.readouterr()[0]
        assert "Re-initializing module!" not in stdout

    def test_call_fit_twice_retrains(self, net_cls, module_cls, data):
        # test that after second fit call, even without entering the
        # fit loop, parameters have changed (because the module was
        # re-initialized)
        X, y = data[0][:100], data[1][:100]
        net = net_cls(module_cls, warm_start=False).fit(X, y)
        params_before = net.module_.parameters()

        net.max_epochs = 0
        net.fit(X, y)
        params_after = net.module_.parameters()

        assert not net.history
        for p0, p1 in zip(params_before, params_after):
            assert (p0 != p1).data.any()

    def test_call_fit_twice_warmstart(self, net_cls, module_cls, data):
        X, y = data[0][:100], data[1][:100]
        net = net_cls(module_cls, warm_start=True).fit(X, y)
        params_before = net.module_.parameters()

        net.max_epochs = 0
        net.fit(X, y)
        params_after = net.module_.parameters()

        assert len(net.history) == 10
        for p0, p1 in zip(params_before, params_after):
            assert (p0 == p1).data.all()

    def test_partial_fit_first_call(self, net_cls, module_cls, data):
        # It should be possible to partial_fit without calling fit first.
        X, y = data[0][:100], data[1][:100]
        # does not raise
        net_cls(module_cls, warm_start=True).partial_fit(X, y)

    def test_call_partial_fit_after_fit(self, net_cls, module_cls, data):
        X, y = data[0][:100], data[1][:100]
        net = net_cls(module_cls, warm_start=False).fit(X, y)
        params_before = net.module_.parameters()

        net.max_epochs = 0
        net.partial_fit(X, y)
        params_after = net.module_.parameters()

        assert len(net.history) == 10
        for p0, p1 in zip(params_before, params_after):
            assert (p0 == p1).data.all()

    @pytest.mark.skipif(not torch.cuda.is_available(), reason="no cuda device")
    def test_binary_classification_with_cuda(self, net_cls, module_cls, data):
        X, y = data
        assert y.ndim == 1

        net = net_cls(module_cls, max_epochs=1, device='cuda')
        net.fit(X, y)

    @pytest.mark.parametrize('use_caching', [True, False])
    def test_net_initialized_with_custom_dataset_args(
            self, net_cls, module_cls, data, dataset_cls, use_caching):
        side_effect = []

        class MyDataset(dataset_cls):
            def __init__(self, *args, foo, **kwargs):
                super().__init__(*args, **kwargs)
                side_effect.append(foo)

        net = net_cls(
            module_cls,
            dataset=MyDataset,
            dataset__foo=123,
            max_epochs=1,
            callbacks__train_loss__use_caching=use_caching,
            callbacks__valid_loss__use_caching=use_caching,
            callbacks__valid_acc__use_caching=use_caching,
        )
        net.fit(*data)

        if not use_caching:
            # train/valid split, scoring predict
            assert side_effect == [123, 123]
        else:
            # train/valid split
            assert side_effect == [123]

    @pytest.mark.xfail
    def test_net_initialized_with_initalized_dataset(
            self, net_cls, module_cls, data, dataset_cls):
        net = net_cls(
            module_cls,
            dataset=dataset_cls(*data),
            max_epochs=1,

            # Disable caching to highlight the issue with this
            # test case (mismatching size between y values)
            callbacks__valid_acc__use_caching=False,
        )
        # FIXME: When dataset is initialized, X and y do not matter
        # anymore
        net.fit(*data)  # should not raise

    def test_net_initialized_with_partialed_dataset(
            self, net_cls, module_cls, data, dataset_cls):
        net = net_cls(
            module_cls,
            dataset=partial(dataset_cls, device='cpu'),
            max_epochs=1,
        )
        net.fit(*data)  # does not raise

    def test_net_initialized_with_initalized_dataset_and_kwargs_raises(
            self, net_cls, module_cls, data, dataset_cls):
        net = net_cls(
            module_cls,
            dataset=dataset_cls(*data),
            dataset__foo=123,
            max_epochs=1,
        )
        with pytest.raises(TypeError) as exc:
            net.fit(*data)

        expected = ("Trying to pass an initialized Dataset while passing "
                    "Dataset arguments ({'foo': 123}) is not allowed.")
        assert exc.value.args[0] == expected

    def test_repr_uninitialized_works(self, net_cls, module_cls):
        net = net_cls(
            module_cls,
            module__num_units=55,
        )
        result = net.__repr__()
        expected = """<class 'skorch.net.NeuralNetClassifier'>[uninitialized](
  module=<class 'skorch.tests.test_net.MyClassifier'>,
  module__num_units=55,
)"""
        assert result == expected

    def test_repr_initialized_works(self, net_cls, module_cls):
        net = net_cls(
            module_cls,
            module__num_units=42,
        )
        net.initialize()
        result = net.__repr__()
        expected = """<class 'skorch.net.NeuralNetClassifier'>[initialized](
  module_=MyClassifier(
    (dense0): Linear(in_features=20, out_features=42, bias=True)
    (dropout): Dropout(p=0.5)
    (dense1): Linear(in_features=42, out_features=10, bias=True)
    (output): Linear(in_features=10, out_features=2, bias=True)
  ),
)"""
        assert result == expected

    def test_repr_fitted_works(self, net_cls, module_cls, data):
        X, y = data
        net = net_cls(
            module_cls,
            module__num_units=11,
            module__nonlin=nn.PReLU(),
        )
        net.fit(X[:50], y[:50])
        result = net.__repr__()
        expected = """<class 'skorch.net.NeuralNetClassifier'>[initialized](
  module_=MyClassifier(
    (dense0): Linear(in_features=20, out_features=11, bias=True)
    (nonlin): PReLU(num_parameters=1)
    (dropout): Dropout(p=0.5)
    (dense1): Linear(in_features=11, out_features=10, bias=True)
    (output): Linear(in_features=10, out_features=2, bias=True)
  ),
)"""
        assert result == expected

    def test_fit_params_passed_to_module(self, net_cls, data):
        X, y = data
        side_effect = []

        class FPModule(MyClassifier):
            # pylint: disable=arguments-differ
            def forward(self, X, **fit_params):
                side_effect.append(fit_params)
                return super().forward(X)

        net = net_cls(FPModule, max_epochs=1, batch_size=50, train_split=None)
        # remove callbacks to have better control over side_effect
        net.initialize()
        net.callbacks_ = []
        net.fit(X[:100], y[:100], foo=1, bar=2)
        net.fit(X[:100], y[:100], bar=3, baz=4)

        assert len(side_effect) == 4  # 2 epochs à 2 batches
        assert side_effect[0] == dict(foo=1, bar=2)
        assert side_effect[1] == dict(foo=1, bar=2)
        assert side_effect[2] == dict(bar=3, baz=4)
        assert side_effect[3] == dict(bar=3, baz=4)

    def test_fit_params_passed_to_module_in_pipeline(self, net_cls, data):
        X, y = data
        side_effect = []

        class FPModule(MyClassifier):
            # pylint: disable=arguments-differ
            def forward(self, X, **fit_params):
                side_effect.append(fit_params)
                return super().forward(X)

        net = net_cls(FPModule, max_epochs=1, batch_size=50, train_split=None)
        net.initialize()
        net.callbacks_ = []
        pipe = Pipeline([
            ('net', net),
        ])
        pipe.fit(X[:100], y[:100], net__foo=1, net__bar=2)
        pipe.fit(X[:100], y[:100], net__bar=3, net__baz=4)

        assert len(side_effect) == 4  # 2 epochs à 2 batches
        assert side_effect[0] == dict(foo=1, bar=2)
        assert side_effect[1] == dict(foo=1, bar=2)
        assert side_effect[2] == dict(bar=3, baz=4)
        assert side_effect[3] == dict(bar=3, baz=4)

    def test_fit_params_passed_to_train_split(self, net_cls, data):
        X, y = data
        side_effect = []

        # pylint: disable=unused-argument
        def fp_train_split(dataset, y=None, **fit_params):
            side_effect.append(fit_params)
            return dataset, dataset

        class FPModule(MyClassifier):
            # pylint: disable=unused-argument,arguments-differ
            def forward(self, X, **fit_params):
                return super().forward(X)

        net = net_cls(
            FPModule,
            max_epochs=1,
            batch_size=50,
            train_split=fp_train_split,
        )
        net.initialize()
        net.callbacks_ = []
        net.fit(X[:100], y[:100], foo=1, bar=2)
        net.fit(X[:100], y[:100], bar=3, baz=4)

        assert len(side_effect) == 2  # 2 epochs
        assert side_effect[0] == dict(foo=1, bar=2)
        assert side_effect[1] == dict(bar=3, baz=4)

    def test_data_dict_and_fit_params(self, net_cls, data):
        X, y = data

        class FPModule(MyClassifier):
            # pylint: disable=unused-argument,arguments-differ
            def forward(self, X0, X1, **fit_params):
                assert fit_params.get('foo') == 3
                return super().forward(X0)

        net = net_cls(FPModule, max_epochs=1, batch_size=50, train_split=None)
        # does not raise
        net.fit({'X0': X, 'X1': X}, y, foo=3)

    def test_data_dict_and_fit_params_conflicting_names_raises(
            self, net_cls, data):
        X, y = data

        class FPModule(MyClassifier):
            # pylint: disable=unused-argument,arguments-differ
            def forward(self, X0, X1, **fit_params):
                return super().forward(X0)

        net = net_cls(FPModule, max_epochs=1, batch_size=50, train_split=None)

        with pytest.raises(ValueError) as exc:
            net.fit({'X0': X, 'X1': X}, y, X1=3)

        expected = "X and fit_params contain duplicate keys: X1"
        assert exc.value.args[0] == expected

    def test_fit_with_dataset(self, net_cls, module_cls, data, dataset_cls):
        ds = dataset_cls(*data)
        net = net_cls(module_cls, max_epochs=1)
        net.fit(ds, data[1])
        for key in ('train_loss', 'valid_loss', 'valid_acc'):
            assert key in net.history[-1]

    def test_predict_with_dataset(self, net_cls, module_cls, data, dataset_cls):
        ds = dataset_cls(*data)
        net = net_cls(module_cls).initialize()
        y_pred = net.predict(ds)
        y_proba = net.predict_proba(ds)

        assert y_pred.shape[0] == len(ds)
        assert y_proba.shape[0] == len(ds)

    def test_fit_with_dataset_X_y_inaccessible_does_not_raise(
            self, net_cls, module_cls, data):
        class MyDataset(torch.utils.data.Dataset):
            """Dataset with inaccessible X and y"""
            def __init__(self, X, y):
                self.xx = X  # incorrect attribute name
                self.yy = y  # incorrect attribute name

            def __len__(self):
                return len(self.xx)

            def __getitem__(self, i):
                return self.xx[i], self.yy[i]

        ds = MyDataset(*data)
        net = net_cls(module_cls, max_epochs=1)
        net.fit(ds, data[1])  # does not raise

    def test_fit_with_dataset_without_explicit_y(
            self, net_cls, module_cls, dataset_cls, data):
        from skorch.dataset import CVSplit

        net = net_cls(
            module_cls,
            max_epochs=1,
            train_split=CVSplit(stratified=False),
        )
        ds = dataset_cls(*data)
        net.fit(ds, None)  # does not raise
        for key in ('train_loss', 'valid_loss', 'valid_acc'):
            assert key in net.history[-1]

    def test_fit_with_dataset_stratified_without_explicit_y_raises(
            self, net_cls, module_cls, dataset_cls, data):
        from skorch.dataset import CVSplit

        net = net_cls(
            module_cls,
            train_split=CVSplit(stratified=True),
        )
        ds = dataset_cls(*data)
        with pytest.raises(ValueError) as exc:
            net.fit(ds, None)

        msg = "Stratified CV requires explicitely passing a suitable y."
        assert exc.value.args[0] == msg

    # XXX remove once deprecation for use_cuda is phased out
    def test_init_use_cuda_deprecated(self, net_cls, module_cls):
        with pytest.raises(ValueError) as exc:
            net_cls(module_cls, use_cuda=True)

        msg = ("The parameter use_cuda is no longer supported. Use "
                "device='cuda' instead.")
        assert exc.value.args[0] == msg

    @pytest.fixture
    def multiouput_net(self, net_cls, multiouput_module):
        return net_cls(multiouput_module).initialize()

    def test_multioutput_forward_iter(self, multiouput_net, data):
        X = data[0]
        y_infer = next(multiouput_net.forward_iter(X))

        assert isinstance(y_infer, tuple)
        assert len(y_infer) == 3
        assert y_infer[0].shape[0] == min(len(X), multiouput_net.batch_size)

    def test_multioutput_forward(self, multiouput_net, data):
        X = data[0]
        n = len(X)
        y_infer = multiouput_net.forward(X)

        assert isinstance(y_infer, tuple)
        assert len(y_infer) == 3
        for arr in y_infer:
            assert is_torch_data_type(arr)

        # Expecting full output: (number of samples, number of output units)
        assert y_infer[0].shape == (n, 2)
        # Expecting only column 0: (number of samples,)
        assert y_infer[1].shape == (n,)
        # Expecting only every other row: (number of samples/2, number
        # of output units)
        assert y_infer[2].shape == (n // 2, 2)

    @pytest.mark.skipif(not torch.cuda.is_available(), reason="no cuda device")
    def test_multioutput_forward_device_gpu(self, multiouput_net, data):
        X = data[0]
        y_infer = multiouput_net.forward(X, device='cuda:0')

        assert isinstance(y_infer, tuple)
        assert len(y_infer) == 3
        for arr in y_infer:
            assert arr.is_cuda

    def test_multioutput_predict(self, multiouput_net, data):
        X = data[0]
        n = len(X)

        # does not raise
        y_pred = multiouput_net.predict(X)

        # Expecting only 1 column containing predict class:
        # (number of samples,)
        assert y_pred.shape == (n,)
        assert set(y_pred) == {0, 1}

    def test_multiouput_predict_proba(self, multiouput_net, data):
        X = data[0]
        n = len(X)

        # does not raise
        y_proba = multiouput_net.predict_proba(X)

        # Expecting full output: (number of samples, number of output units)
        assert y_proba.shape == (n, 2)
        # Probabilities, hence these limits
        assert y_proba.min() >= 0
        assert y_proba.max() <= 1

<<<<<<< HEAD
    def test_setting_callback_possible(self, net_cls, module_cls):
        from skorch.callbacks import EpochTimer, PrintLog

        net = net_cls(module_cls, callbacks=[('mycb', PrintLog())])
        net.initialize()

        assert isinstance(dict(net.callbacks_)['mycb'], PrintLog)

        net.set_params(callbacks__mycb=EpochTimer())
        assert isinstance(dict(net.callbacks_)['mycb'], EpochTimer)

    def test_setting_callback_default_possible(self, net_cls, module_cls):
        from skorch.callbacks import EpochTimer, PrintLog

        net = net_cls(module_cls)
        net.initialize()

        assert isinstance(dict(net.callbacks_)['print_log'], PrintLog)

        net.set_params(callbacks__print_log=EpochTimer())
        assert isinstance(dict(net.callbacks_)['print_log'], EpochTimer)

    def test_setting_callback_to_none_possible(self, net_cls, module_cls, data):
        from skorch.callbacks import Callback

        X, y = data[0][:30], data[1][:30]  # accelerate test
        side_effects = []

        class DummyCallback(Callback):
            def __init__(self, i):
                self.i = i

            # pylint: disable=unused-argument, arguments-differ
            def on_epoch_end(self, *args, **kwargs):
                side_effects.append(self.i)

        net = net_cls(
            module_cls,
            max_epochs=2,
            callbacks=[
                ('cb0', DummyCallback(0)),
                ('cb1', DummyCallback(1)),
                ('cb2', DummyCallback(2)),
            ],
        )
        net.fit(X, y)

        # all 3 callbacks write to output twice
        assert side_effects == [0, 1, 2, 0, 1, 2]

        # deactivate cb1
        side_effects.clear()
        net.set_params(callbacks__cb1=None)
        net.fit(X, y)

        assert side_effects == [0, 2, 0, 2]

    def test_setting_callback_to_none_and_more_params_during_init_raises(
            self, net_cls, module_cls):
        # if a callback is set to None, setting more params for it
        # should not work
        net = net_cls(
            module_cls, callbacks__print_log=None, callbacks__print_log__sink=1)

        with pytest.raises(ValueError) as exc:
            net.initialize()

        msg = ("Trying to set a parameter for callback print_log "
               "which does not exist.")
        assert exc.value.args[0] == msg

    def test_setting_callback_to_none_and_more_params_later_raises(
            self, net_cls, module_cls):
        # this should work
        net = net_cls(module_cls)
        net.set_params(callbacks__print_log__sink=123)
        net.set_params(callbacks__print_log=None)

        net = net_cls(module_cls)
        net.set_params(callbacks__print_log=None)
        with pytest.raises(ValueError) as exc:
            net.set_params(callbacks__print_log__sink=123)

        msg = ("Trying to set a parameter for callback print_log "
               "which does not exist.")
        assert exc.value.args[0] == msg

    def test_set_params_with_unknown_key_raises(self, net):
        with pytest.raises(ValueError) as exc:
            net.set_params(foo=123)

        # TODO: check error message more precisely, depending on what
        # the intended message shouldb e from sklearn side
        assert exc.value.args[0].startswith('Invalid parameter foo for')
=======
    @pytest.fixture()
    def sequence_module_cls(self):
        import torch
        class Mod(torch.nn.Module):
            def __init__(self):
                super().__init__()
                self.l = torch.nn.Linear(1, 1)
            def forward(self, x):
                n = np.random.randint(1, 4)
                y = self.l(x.float())
                return torch.randn(1, n, 2) + 0 * y
        return Mod

    def test_net_variable_prediction_lengths(self, net_cls, sequence_module_cls):
        # neural net should work fine with fixed y_true but varying y_pred
        # sequences.
        X = np.array([1, 5, 3, 6, 2])
        y = np.array([[0, 0, 1], [1, 0, 1], [0, 1, 1], [1, 1, 0], [0, 1, 0]])
        X, y = X[:, np.newaxis], y[:, :, np.newaxis]
        X, y = X.astype('float32'), y.astype('float32')

        net = net_cls(
            sequence_module_cls,
            batch_size=1,
            max_epochs=2,
            train_split=None,
        )

        # Mock loss function
        def loss_fn(y_pred, y_true, **kwargs):
            return y_pred[:, 0, 0]
        net.get_loss = loss_fn

        net.fit(X, y)

    def test_net_variable_label_lengths(self, net_cls, sequence_module_cls):
        # neural net should work fine with varying y_true sequences.
        X = np.array([1, 5, 3, 6, 2])
        y = np.array([[1], [1, 0, 1], [1, 1], [1, 1, 0], [1, 0]])
        X = X[:, np.newaxis].astype('float32')
        y = np.array([np.array(n, dtype='float32')[:, np.newaxis] for n in y])

        net = net_cls(
            sequence_module_cls,
            batch_size=1,
            max_epochs=2,
            train_split=None,
        )

        # Mock loss function
        def loss_fn(y_pred, y_true, **kwargs):
            return y_pred[:, 0, 0]
        net.get_loss = loss_fn

        # Check data complains about y.shape = (n,) but
        # we know that it is actually (n, m) with m in [1;3].
        net.check_data = lambda *_, **kw: None
        net.fit(X, y)

>>>>>>> 3c9b3e87


class MyRegressor(nn.Module):
    """Simple regression module.

    We cannot use the module fixtures from conftest because they are
    not pickleable.

    """
    def __init__(self, num_units=10, nonlin=F.relu):
        super(MyRegressor, self).__init__()

        self.dense0 = nn.Linear(20, num_units)
        self.nonlin = nonlin
        self.dropout = nn.Dropout(0.5)
        self.dense1 = nn.Linear(num_units, 10)
        self.output = nn.Linear(10, 1)

    # pylint: disable=arguments-differ
    def forward(self, X):
        X = self.nonlin(self.dense0(X))
        X = self.dropout(X)
        X = self.nonlin(self.dense1(X))
        X = self.output(X)
        return X


class TestNeuralNetRegressor:
    @pytest.fixture(scope='module')
    def data(self, regression_data):
        return regression_data

    @pytest.fixture(scope='module')
    def module_cls(self):
        return MyRegressor

    @pytest.fixture(scope='module')
    def net_cls(self):
        from skorch.net import NeuralNetRegressor
        return NeuralNetRegressor

    @pytest.fixture(scope='module')
    def net(self, net_cls, module_cls):
        return net_cls(
            module_cls,
            max_epochs=20,
            lr=0.1,
        )

    @pytest.fixture(scope='module')
    def net_fit(self, net, data):
        # Careful, don't call additional fits on this, since that would have
        # side effects on other tests.
        X, y = data
        return net.fit(X, y)

    def test_fit(self, net_fit):
        # fitting does not raise anything
        pass

    def test_net_learns(self, net_fit):
        train_losses = net_fit.history[:, 'train_loss']
        assert train_losses[0] > 2 * train_losses[-1]

    def test_history_default_keys(self, net_fit):
        expected_keys = {'train_loss', 'valid_loss', 'epoch', 'dur', 'batches'}
        for row in net_fit.history:
            assert expected_keys.issubset(row)

    def test_target_1d_raises(self, net, data):
        X, y = data
        with pytest.raises(ValueError) as exc:
            net.fit(X, y.flatten())
        assert exc.value.args[0] == (
            "The target data shouldn't be 1-dimensional but instead have "
            "2 dimensions, with the second dimension having the same size "
            "as the number of regression targets (usually 1). Please "
            "reshape your target data to be 2-dimensional "
            "(e.g. y = y.reshape(-1, 1).")

    def test_predict_predict_proba(self, net_fit, data):
        X = data[0]
        y_pred = net_fit.predict(X)

        # predictions should not be all zeros
        assert not np.allclose(y_pred, 0)

        y_proba = net_fit.predict_proba(X)
        # predict and predict_proba should be identical for regression
        assert np.allclose(y_pred, y_proba, atol=1e-6)<|MERGE_RESOLUTION|>--- conflicted
+++ resolved
@@ -1138,7 +1138,6 @@
         assert y_proba.min() >= 0
         assert y_proba.max() <= 1
 
-<<<<<<< HEAD
     def test_setting_callback_possible(self, net_cls, module_cls):
         from skorch.callbacks import EpochTimer, PrintLog
 
@@ -1233,7 +1232,7 @@
         # TODO: check error message more precisely, depending on what
         # the intended message shouldb e from sklearn side
         assert exc.value.args[0].startswith('Invalid parameter foo for')
-=======
+        
     @pytest.fixture()
     def sequence_module_cls(self):
         import torch
@@ -1292,9 +1291,7 @@
         # we know that it is actually (n, m) with m in [1;3].
         net.check_data = lambda *_, **kw: None
         net.fit(X, y)
-
->>>>>>> 3c9b3e87
-
+        
 
 class MyRegressor(nn.Module):
     """Simple regression module.
