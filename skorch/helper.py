"""Helper functions and classes for users.

They should not be used in skorch directly.

"""
from functools import partial
<<<<<<< HEAD
from skorch.utils import _make_split
=======
>>>>>>> 16c91f68


class SliceDict(dict):
    """Wrapper for Python dict that makes it sliceable across values.

    Use this if your input data is a dictionary and you have problems
    with sklearn not being able to slice it. Wrap your dict with
    SliceDict and it should usually work.

    Note: SliceDict cannot be indexed by integers, if you want one
    row, say row 3, use `[3:4]`.

    Examples
    --------
    >>> X = {'key0': val0, 'key1': val1}
    >>> search = GridSearchCV(net, params, ...)
    >>> search.fit(X, y)  # raises error
    >>> Xs = SliceDict(key0=val0, key1=val1)  # or Xs = SliceDict(**X)
    >>> search.fit(Xs, y)  # works

    """
    def __init__(self, **kwargs):
        lengths = [value.shape[0] for value in kwargs.values()]
        lengths_set = set(lengths)
        if lengths_set and (len(lengths_set) != 1):
            raise ValueError(
                "Initialized with items of different lengths: {}"
                "".format(', '.join(map(str, sorted(lengths_set)))))

        if not lengths:
            self._len = 0
        else:
            self._len = lengths[0]

        super(SliceDict, self).__init__(**kwargs)

    def __len__(self):
        return self._len

    def __getitem__(self, sl):
        if isinstance(sl, int):
            # Indexing with integers is not well-defined because that
            # recudes the dimension of arrays by one, messing up
            # lengths and shapes.
            raise ValueError("SliceDict cannot be indexed by integers.")
        if isinstance(sl, str):
            return super(SliceDict, self).__getitem__(sl)
        return SliceDict(**{k: v[sl] for k, v in self.items()})

    def __setitem__(self, key, value):
        if not isinstance(key, str):
            raise TypeError("Key must be str, not {}.".format(type(key)))

        length = value.shape[0]
        if not self.keys():
            self._len = length

        if self._len != length:
            raise ValueError(
                "Cannot set array with shape[0] != {}"
                "".format(self._len))

        super(SliceDict, self).__setitem__(key, value)

    def update(self, kwargs):
        for key, value in kwargs.items():
            self.__setitem__(key, value)

    def __repr__(self):
        out = super(SliceDict, self).__repr__()
        return "SliceDict(**{})".format(out)

    @property
    def shape(self):
        return (self._len,)


def filter_requires_grad(pgroups):
    """Returns parameter groups where parameters with
    ``requires_grad==False`` are filtered out.

    Parameters
    ----------
    pgroups : dict
      Parameter groups to be filtered

    """
    for pgroup in pgroups:
        output = {k: v for k, v in pgroup.items() if k != 'params'}
        output['params'] = (p for p in pgroup['params'] if p.requires_grad)
        yield output


def filtered_optimizer(optimizer, filter_fn):
    """Wraps an optimizer that filters out parameters with
    ``require_grad==False`` in ``pgroups``.

    Parameters
    ----------
    optimizer : torch optim (class)
      The uninitialized optimizer that is wrapped

    filter_fn : function
      Use this function to filter parameter groups before passing
      it to ``optimizer``.

    """
<<<<<<< HEAD
    def opt(pgroups, **kwargs):
        return optimizer(filter_fn(pgroups), **kwargs)
    return opt


def predefined_split(dataset):
    """Uses ``dataset`` for validiation in ``NeutralNet``.

    Examples
    --------
    >>> valid_ds = skorch.Dataset(X, y)
    >>> net = NeutralNet(..., train_split=predefined_split(valid_ds))

    Parameters
    ----------
    dataset: torch Dataset
       Validiation dataset

    """
    return partial(_make_split, valid_ds=dataset)
=======
    from skorch.utils import make_optimizer
    return partial(make_optimizer, optimizer=optimizer, filter_fn=filter_fn)
>>>>>>> 16c91f68
<|MERGE_RESOLUTION|>--- conflicted
+++ resolved
@@ -4,10 +4,7 @@
 
 """
 from functools import partial
-<<<<<<< HEAD
 from skorch.utils import _make_split
-=======
->>>>>>> 16c91f68
 
 
 class SliceDict(dict):
@@ -115,10 +112,8 @@
       it to ``optimizer``.
 
     """
-<<<<<<< HEAD
-    def opt(pgroups, **kwargs):
-        return optimizer(filter_fn(pgroups), **kwargs)
-    return opt
+    from skorch.utils import make_optimizer
+    return partial(make_optimizer, optimizer=optimizer, filter_fn=filter_fn)
 
 
 def predefined_split(dataset):
@@ -135,8 +130,4 @@
        Validiation dataset
 
     """
-    return partial(_make_split, valid_ds=dataset)
-=======
-    from skorch.utils import make_optimizer
-    return partial(make_optimizer, optimizer=optimizer, filter_fn=filter_fn)
->>>>>>> 16c91f68
+    return partial(_make_split, valid_ds=dataset)